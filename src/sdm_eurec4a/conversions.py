import warnings

from typing import Union

import numpy as np
import xarray as xr


def __attrs_if_dataarray__(da: xr.DataArray, attrs: dict = {}, name: str = "") -> xr.DataArray:
    if isinstance(da, xr.DataArray):
        name = attrs.pop("name", name)
        da.attrs.update(attrs)
        da.name = name
        return da
    else:
        return da


def vsd_from_psd(
    ds: xr.Dataset,
    psd_name: str = "particle_size_distribution",
    psd_factor: float = 1,
    scale_name: str = "radius",
    scale_factor: float = 1,
    radius_given: bool = True,
) -> xr.DataArray:
    """
    Calculate the volume size distribution from the particle size distribution.

    VSD = PSD * 4/3 * pi * r^3

    Note
    ----
    - If the diameter is given, set radius to False.
    - Make sure, the units are correct.
    - If PSD is normalized by bin width (given in .../µm), the VSD is normalized by bin width (given in .../µm).
    - For instance given are:
        - PSD in #/l (#/(dm^3))
        - Diameter in µm (1e-6m)
    - Then set:
        - psd_factor to 1e-6
        - scale_factor to 1e-6
        - radius_given = False

    Parameters
    ----------
    ds : xr.Dataset
        Dataset containing the particle size distribution (``psd_name``) and the diameter or radius (``scale_name``).
    psd_name : str, optional
        The name of the particle size distribution. Default is "particle_size_distribution".
        Assumed to have units of 1/m^3.
    psd_factor : float, optional
        The factor to convert the PSD to the correct units. Default is 1.
    scale_name : str, optional
        The name of the scale. Default is "diameter".
    scale_factor : float, optional
        The scale factor. Default is 1.
    radius_given : bool, optional
        If set to True, it is assumed, that under ``scale_name`` the radius is stored.
        If set to False, it is assumed, that under ``scale_name`` the diameter is stored.
        Default is True.

    Returns
    -------
    xr.DataArray
        The volume size distribution.
        Make sure to check the units and otherwise set the value!
    """
    psd = ds[psd_name] * psd_factor

    if radius_given == True:
        radius = ds[scale_name] * scale_factor
    else:
        radius = 0.5 * ds[scale_name] * scale_factor

    vsd = psd * 4 / 3 * np.pi * radius**3
    vsd.attrs = dict(
        units="m^3 m^{-3}",
        long_name="Volume size distribution",
        description="Volume size distribution calculated from the particle size distribution. VSD = PSD * 4/3 * pi * radius^3",
    )
    vsd.name = "volume_size_distribution"
    # warnings.warn("units is set to m^3/m^3. Make sure to check the units and otherwise set the value!")
    return vsd


def msd_from_psd(
    ds: xr.Dataset,
    psd_name: str = "particle_size_distribution",
    psd_factor: float = 1,
    scale_name: str = "radius",
    scale_factor: float = 1,
    rho_water: float = 1000,
    radius_given: bool = True,
) -> xr.DataArray:
    """
    Calculate the mass size distribution from the particle size distribution. A constant
    density of water droplets is assumed to be rho_water = 1000 kg/m^3. Spherical
    droplets are assumed.

    MSD = rho_water * PSD * 4/3 * pi * r^3
        = rho_water * VSD

    It uses the vsd_from_psd function.

    Note
    ----
    - If the diameter is given, set radius to False. (default)
    - Make sure, the units are correct!!!
        If PSD is normalized by bin width (given in .../µm),
        the MSD is normalized by bin width (given in .../µm).
    - For instance given are:
        - PSD in #/l (#/(dm^3))
        - Diameter in µm (1e-6m)
    - Then set:
        - psd_factor to 1e-6
        - scale_factor to 1e-6
        - radius_given = False

    Parameters
    ----------
    ds : xr.Dataset
        Dataset containing the particle size distribution (``psd_name``) and the diameter or radius (``scale_name``).
    psd_name : str, optional
        The name of the particle size distribution. Default is "particle_size_distribution".
        Assumed to have units of 1/m^3.
    psd_factor : float, optional
        The factor to convert the PSD to the correct units. Default is 1.
    scale_name : str, optional
        The name of the scale. Default is "radius".
    scale_factor : float, optional
        The scale factor. Default is 1.
    rho_water : float, optional
        density of water, by default 1000 kg/m^3
    radius_given : bool, optional
        If set to True, it is assumed, that under ``scale_name`` the radius is stored.
        If set to False, it is assumed, that under ``scale_name`` the diameter is stored.
        Default is True.

    Returns
    -------
    xr.DataArray
        The mass size distribution in kg/m^3.
        Make sure to check the units and otherwise set the value!
    """

    vsd = vsd_from_psd(
        ds=ds,
        psd_name=psd_name,
        psd_factor=psd_factor,
        scale_name=scale_name,
        scale_factor=scale_factor,
        radius_given=radius_given,
    )
    msd = rho_water * vsd
    msd.attrs = dict(
        units="kg m^{-3}",
        long_name="Mass size distribution",
        description="Mass size distribution calculated from the particle size distribution. MSD = rho_water * PSD * 4/3 * pi * radius^3",
    )
    msd.name = "mass_size_distribution"
    # warnings.warn("units is set to kg/m^3. Make sure to check the units and otherwise set the value!")
    return msd


def lwc_from_psd(
    ds: xr.Dataset,
    sum_dim: str = "radius",
    psd_name: str = "particle_size_distribution",
    psd_factor: float = 1,
    scale_name: str = "radius",
    scale_factor: float = 1,
    rho_water: float = 1000,
    radius_given: bool = True,
) -> xr.DataArray:
    """
    Calculate the liquid water content from the particle size distribution. A constant
    density of water droplets is assumed to be rho_water = 1000 kg/m^3. Spherical
    droplets are assumed.

    LWC = sum over all diameters of (rho_water * PSD * 4/3 * pi * r^3)
        = sum over all diameters of * MSD

    It uses the msd_from_psd function.

    Note
    ----
    - If the diameter is given, set radius to False. (default)
    - Make sure, the units are correct!!!
        If PSD is normalized by bin width (given in .../µm),
        the LWC is not correct!!!
    - For instance given are:
        - PSD in #/l (#/(dm^3))
        - Diameter in µm (1e-6m)
    - Then set:
        - psd_factor to 1e-6
        - scale_factor to 1e-6
        - radius_given = False

    Parameters
    ----------
    ds : xr.Dataset
        Dataset containing the particle size distribution (``psd_name``) and the diameter or radius (``scale_name``).
    sum_dim : str, optional
        The dimension to sum over. Default is "radius".
        This allows to sum over all diameters to get the liquid water content for each value of the other dimension.
    psd_name : str, optional
        The name of the particle size distribution. Default is "particle_size_distribution".
        Assumed to have units of 1/m^3.
    psd_factor : float, optional
        The factor to convert the PSD to the correct units. Default is 1.
    scale_name : str, optional
        The name of the scale. Default is "radius".
    scale_factor : float, optional
        The scale factor. Default is 1.
    rho_water : float, optional
        density of water, by default 1000 kg/m^3
    radius_given : bool, optional
        If set to True, it is assumed, that under ``scale_name`` the radius is stored.
        If set to False, it is assumed, that under ``scale_name`` the diameter is stored.
        Default is True.

    Returns
    -------
    xr.DataArray
        The total liquid water content in kg/m^3.
        Make sure to check the units and otherwise set the value!
    """

    msd = msd_from_psd(
        ds=ds,
        psd_name=psd_name,
        psd_factor=psd_factor,
        scale_name=scale_name,
        scale_factor=scale_factor,
        radius_given=radius_given,
        rho_water=rho_water,
    )
    lwc = msd.sum(dim=sum_dim)
    lwc.attrs = dict(
        units="kg m^{-3}",
        long_name="Liquid water content",
        description="Liquid water content calculated from the particle size distribution. LWC is the sum over specified dimension of (rho_water * PSD * 4/3 * pi * radius^3)",
    )
    lwc.name = "liquid_water_content"
    # warnings.warn("units is set to kg/m^3. Make sure to check the units and otherwise set the value!")
    return lwc


<<<<<<< HEAD
def msd_from_psd_dataarray(
    da: xr.DataArray,
    radius_name: str = "radius",
    radius_scale_factor: float = 1,
    rho_water: float = 1000,
) -> xr.DataArray:
    """
    Calculate the mass size distribution from the particle size distribution.
    A constant density of water droplets is assumed to be rho_water = 1000 kg/m^3.
    And spherical droplets are assumed.
    The input array should contain the radius or diameter information and coordinate.
    It the diameter is given, use the `radius_scale_factor` and set it to `0.5`.
    This function does not validate the units!

    MSD = rho_water * PSD * 4/3 * pi * r^3

    Note
    ----
    - If PSD is normalized by bin width (given in .../m), the MSD is normalized by bin width (given in .../m).
    - For instance given are:
        - Diameter as coordinate in µm (1e-6m)
    - Then set:
        - scale_factor = 0.5 * 1e-6

    Parameters
    ----------
    ds : xr.DataArray
        DataArray containing the particle size distribution and the radius as coordinate (``radius_name``).
    radius_name : str, optional
        The name of the radius coordinate.
        Default is "radius".
        If the radius is not given in SI units, make sure to adapt the `radius_scale_factor` appropriately.
        If for instance the diameter is given, set it to "diameter" and set `radius_scale_factor` to 0.5.
    radius_scale_factor : float, optional
        Factor by which the radius is scaled. Default is 1.
        For instance if the radius is given in µm, set it to 1e6.
    rho_water : float, optional
        density of water, by default 1000 kg/m^3

    Returns
    -------
    xr.DataArray
        The mass size distribution in kg/m^3.
        Make sure to check the units and otherwise set the value!
    """

    # make sure the radius is given in the correct units
    radius = da[radius_name] * radius_scale_factor

    msd = rho_water * da * 4 / 3 * np.pi * radius**3
    msd.attrs = dict(
        units="kg m^{-3}",
        long_name="Mass size distribution",
        description="Mass size distribution calculated from the particle size distribution. MSD = rho_water * PSD * 4/3 * pi * radius^3",
        comment="Make sure to check the units and otherwise set the value!",
    )
    return msd


def psd_from_msd_dataarray(
    da: xr.DataArray,
    radius_name: str = "radius",
    radius_scale_factor: float = 1,
    rho_water: float = 1000,
) -> xr.DataArray:
    """
    Inverse of msd_from_psd_dataarray.

    Parameters
    ----------
    ds : xr.DataArray
        DataArray containing the mass size distribution and the radius as coordinate (``radius_name``).
    radius_name : str, optional
        The name of the radius coordinate.
        Default is "radius".
        If the radius is not given in SI units, make sure to adapt the `radius_scale_factor` appropriately.
        If for instance the diameter is given, set it to "diameter" and set `radius_scale_factor` to 0.5.
    radius_scale_factor : float, optional
        Factor by which the radius is scaled. Default is 1.
        For instance if the radius is given in µm, set it to 1e6.
    rho_water : float, optional
        density of water, by default 1000 kg/m^3

    Returns
    -------
    xr.DataArray
        The particle size distribution in 1/m^3.
        Make sure to check the units and otherwise set the value!
    """

    # make sure the radius is given in the correct units
    radius = da[radius_name] * radius_scale_factor

    psd = da * radius ** (-3) / (rho_water * 4 / 3 * np.pi)

    psd.attrs = dict(
        units="m^{-3}",
        long_name="Particle size distribution",
        description="Particle size distribution calculated from the mass size distribution. PSD = MSD / (rho_water * 4/3 * pi * radius^3)",
        comment="Make sure to check the units and otherwise set the value!",
    )
    return psd


def saturation_vapour_pressure(
    temperature: Union[np.ndarray, xr.DataArray]
) -> Union[np.ndarray, xr.DataArray]:
=======
def saturation_vapour_pressure(temperature: xr.DataArray) -> xr.DataArray:
>>>>>>> 9d67dc70
    """
    Calculate the saturation vapour pressure over water for a given temperature.

    Parameters
    ----------
    temperature : xr.DataArray
        The temperature in Kelvin.

    Returns
    -------
    np.ndarray
        The saturation vapour pressure in Pa.
    """
    T = temperature
    A_w = 2.543e11  # Pa
    B_w = 5420  # K
    es: xr.DataArray = A_w * np.exp(-B_w / T)  # Pa (K/K) = Pa #type: ignore
    attrs = dict(
        name="saturation_vapour_pressure",
        units="Pa",
        long_name="Saturation vapour pressure",
        description="Saturation vapour pressure over water calculated from temperature.",
    )
    es = __attrs_if_dataarray__(da=es, attrs=attrs)
    return es


def water_vapour_pressure(
    specific_humidity: xr.DataArray,
    pressure: xr.DataArray,
    simplified: bool = False,
) -> xr.DataArray:
    """
    Calculate the water vapour pressure from the specific humidity and the pressure.
    This follows (2.80) from Introduction to Clouds: From the Microscale to Climate.

    Simplified version uses:
    q_v = (epsilon * e) /  p
    e = q_v * p / epsilon

    Non simplified version uses:
    q_v = (epsilon * e) / (p - e + epsilon * e)
    e = q_v * p / (epsilon + q_v - epsilon * q_v)


    Citation
    --------
    (2.80) from Introduction to Clouds: From the Microscale to Climate
    Ulrike Lohmann, Felix Lüönd, Fabian Mahrt, and Gregor Feingold
    ISBN: 978-1-107-01822-8 978-1-139-08751-3


    Parameters
    ----------
    specific_humidity : xr.DataArray
        The specific humidity in kg/kg.
    pressure : xr.DataArray
        The pressure in Pa.

    Returns
    -------
    np.ndarray
        The vapour pressure in Pa.
    """
    q_v = specific_humidity
    p = pressure
    epsilon = 0.622
    if simplified:
        e = q_v * p / epsilon
    else:
        e = q_v * p / (epsilon + q_v - epsilon * q_v)
    return e


def relative_humidity(
    saturation_vapour_pressure: xr.DataArray,
    vapour_pressure: xr.DataArray,
) -> xr.DataArray:
    """
    Calculate the relative humidity from the saturation vapour pressure and the vapour
    pressure.

    Parameters
    ----------
    saturation_vapour_pressure : xr.DataArray
        The saturation vapour pressure in Pa.
    vapour_pressure : xr.DataArray
        The vapour pressure in Pa.

    Returns
    -------
    np.ndarray
        The relative humidity in %.
    """
    rh: xr.DataArray = 100 * vapour_pressure / saturation_vapour_pressure  # type: ignore
    attrs = dict(
        name="relative_humidity",
        units=r"\%",
        long_name="Relative humidity",
        description="Relative humidity calculated from saturation vapour pressure and vapour pressure.",
    )
    rh = __attrs_if_dataarray__(da=rh, attrs=attrs)
    return rh


def saturation_vapour_pressure_murphy_koop(temperature: xr.DataArray) -> xr.DataArray:
    """
    Calculate the saturation vapour pressure according to Murphy and Koop (2005)

    Parameters
    ----------
    temperature : xr.DataArray
        Temperature in Kelvin

    Returns
    -------
    xr.DataArray
        Saturation vapour pressure in Pa

    """

    innest = 53.878 - 1331.22 / temperature - 9.44523 * np.log(temperature) + 0.014025 * temperature
    inner = 54.842763 - 6763.22 / temperature - 4.210 * np.log(temperature) + 0.000367 * temperature

    es: xr.DataArray = np.exp(inner + np.tanh(0.0415 * (temperature - 218.8)) * innest)  # type: ignore
    es = __attrs_if_dataarray__(
        es,
        attrs=dict(
            name="saturation_vapour_pressure",
            unit="Pa",
            long_name="Saturation vapour pressure",
            comment="Follows the equation of Murphy and Koop (2005) given in Lohmann et al. (2016)",
        ),
    )
    return es


def saturation_vapour_pressure_Bolton(temperature: xr.DataArray) -> xr.DataArray:
    """
    Calculate the saturation vapour pressure according to Bolton (1980)
    """
    T = temperature - 273.15
    es: xr.DataArray = 611.2 * np.exp(17.67 * T / (T + 243.5))  # type: ignore
    es = __attrs_if_dataarray__(
        es,
        attrs=dict(
            name="saturation_vapour_pressure",
            unit="Pa",
            long_name="Saturation vapour pressure",
        ),
    )

    return es


def saturation_vapour_pressure_Roger_Yau(temperature: xr.DataArray) -> xr.DataArray:
    """
    Calculate the saturation vapour pressure according to Rogers and Yau (1989)
    """

    A_w = 2.543e11  # Pa
    B_w = 5420  # K
    es: xr.DataArray = A_w * np.exp(-B_w / temperature)  # Pa (K/K) = Pa # type: ignore
    es = __attrs_if_dataarray__(
        es,
        attrs=dict(
            name="saturation_vapour_pressure",
            unit="Pa",
            long_name="Saturation vapour pressure",
        ),
    )
    return es


def partial_pressure(
    temperature: xr.DataArray, partial_density: xr.DataArray, specific_gas_constant: float
) -> xr.DataArray:
    """
    Calculate the partial pressure of an ideal gas.
    For instance the partial pressure of water vapour in the atmosphere.

    Parameters
    ----------
    temperature : xr.DataArray
        Temperature in Kelvin
    partial_density : xr.DataArray
        Partial density of the gas in kg/m^3
    specific_gas_constant : float
        Specific gas constant of the gas in J/(kg K)
        For water vapour this is 461.5 J/(kg K)
        For dry air this is 287.05 J/(kg K)

    Returns
    -------
    xr.DataArray
        Partial pressure in Pa

    Examples
    --------
    >>> # Calculate the partial pressure of water vapour in the atmosphere.
    >>> # The partial density of water vapour is 0.01 kg/m^3
    >>> # The temperature is 300 K
    >>> # The specific gas constant of water vapour is 461.5 J/(kg K)
    >>> partial_pressure(temperature = 300, partial_density = 0.01, specific_gas_constant = 461.5)
    ... 1384.5
    """
    return partial_density * specific_gas_constant * temperature


def relative_humidity_partial_density(
    temperature: xr.DataArray, partial_density: xr.DataArray, specific_gas_constant: float = 461.5
) -> xr.DataArray:
    """
    Calculate the relative humidity of the atmosphere from:
    - the temperature in Kelvin
    - the partial density of the water vapour in kg/m^3
    - the specific gas constant of the water vapour in J/(kg K)

    The caculation is based on the ideal gas law and the saturation vapour pressure.
    First the partial pressure of the water vapour is calculated.
    Then the saturation vapour pressure is calculated based on the definition by Murphy and Koop (2005).

    e = \\rho_w R_w T
    e_{sat} = 54.842763 - 6763.22 / T - 4.210 * \\log(T) + 0.000367 * T
    RH = \\frac{e}{e_{sat}} * 100

    Parameters
    ----------
    temperature : xr.DataArray
        Temperature in Kelvin
    partial_density : xr.DataArray
        Partial density of the water vapour in kg/m^3
    specific_gas_constant : float
        Specific gas constant of the water vapour in J/(kg K)
        The default value is 461.5 J/(kg K) as given in Lohmann et al. (2016)

    Returns
    -------
    xr.DataArray
        Relative humidity in %

    Examples
    --------
    >>> # Calculate the relative humidity of the atmosphere.
    >>> # The partial density of water vapour is 0.01 kg/m^3
    >>> # The temperature is 300 K
    >>> # The specific gas constant of water vapour is 461.5 J/(kg K)
    >>> relative_humidity_partial_density(temperature = 273.15 + 21, partial_density = 0.01, specific_gas_constant = 461.5)
    ... 54.555...
    """

    e = partial_pressure(
        temperature=temperature,
        partial_density=partial_density,
        specific_gas_constant=specific_gas_constant,
    )

    # e_sat = saturation_vapour_pressure(temperature)
    # e_sat = saturation_vapour_pressure_Bolton(temperature)
    e_sat = saturation_vapour_pressure_murphy_koop(temperature)

    relhum = relative_humidity(saturation_vapour_pressure=e_sat, vapour_pressure=e)
    relhum.attrs.update(
        comment="Relative humidity calculated from the partial density of the water vapour",
    )

    return relhum


def relative_humidity_dewpoint(
    temperature: xr.DataArray, dew_point_temperature: xr.DataArray
) -> xr.DataArray:
    """
    Calculate the relative humidity from the temperature and dew point temperature.
    The relative humidity is calculated using the saturation vapor pressure
    at the dew point temperature and the saturation vapor pressure at the
    temperature.

    Parameters
    ----------
    temperature : xr.DataArray
        The temperature in degrees Celsius.
    dew_point_temperature : xr.DataArray
        The dew point temperature in degrees Celsius.

    Returns
    -------
    xr.DataArray
        The relative humidity as a percentage.
    """

    e_dew = saturation_vapour_pressure_murphy_koop(dew_point_temperature)
    e_sat = saturation_vapour_pressure_murphy_koop(temperature)

    relhum = relative_humidity(
        saturation_vapour_pressure=e_sat,
        vapour_pressure=e_dew,
    )

    relhum.attrs.update(
        comment="Relative humidity calculated from the dew point temperature",
    )

    return relhum


def relative_humidity_from_tps(
    temperature: xr.DataArray,
    pressure: xr.DataArray,
    specific_humidity: xr.DataArray,
    simplified: bool = False,
) -> xr.DataArray:
    """
    Calculate the relative humidity from the temperature, pressure and specific
    humidity.

    Parameters
    ----------
    temperature : xr.DataArray
        The temperature in Kelvin.
    pressure : xr.DataArray
        The pressure in Pa.
    specific_humidity : xr.DataArray
        The specific humidity in kg/kg.
    simplified : bool, optional
        If set to True, the simplified version is used.
        Default is False.

    Returns
    -------
    np.ndarray
        The relative humidity in %.
    """
    es = saturation_vapour_pressure(temperature)
    e = water_vapour_pressure(specific_humidity, pressure, simplified)

    relhum = relative_humidity(
        saturation_vapour_pressure=es,
        vapour_pressure=e,
    )
    relhum.attrs.update(
        comment="Relative humidity calculated from temperature, pressure and specific humidity.",
    )
    return relhum


def potential_temperature_from_tp(
    air_temperature: xr.DataArray,
    pressure: xr.DataArray,
    pressure_reference: Union[
        float, np.ndarray, xr.DataArray
    ] = 100000,  # default value used for drop sondes dataset
    R_over_cp: float = 0.286,
):
    """
    Calculate the potential temperature from the air temperature and the pressure.

    Parameters
    ----------
    air_temperature : xr.DataArray or xr.DataArray
        The air temperature in Kelvin.
    pressure : xr.DataArray  or xr.DataArray
        The pressure in Pa.
    pressure_reference : float
        The reference pressure in Pa.
    R_over_cp : float, optional
        The ratio of the gas constant of air to the specific heat capacity at
        constant pressure. Default is 0.286.

    Returns
    -------
    np.ndarray
        The potential temperature in Kelvin.
    """
    theta = air_temperature * (pressure_reference / pressure) ** R_over_cp
    attrs = dict(
        name="potential_temperature",
        units="K",
        long_name="Potential temperature",
        description="Potential temperature calculated from air temperature and pressure.",
    )
    theta = __attrs_if_dataarray__(da=theta, attrs=attrs)
    return theta<|MERGE_RESOLUTION|>--- conflicted
+++ resolved
@@ -247,7 +247,6 @@
     return lwc
 
 
-<<<<<<< HEAD
 def msd_from_psd_dataarray(
     da: xr.DataArray,
     radius_name: str = "radius",
@@ -352,12 +351,7 @@
     return psd
 
 
-def saturation_vapour_pressure(
-    temperature: Union[np.ndarray, xr.DataArray]
-) -> Union[np.ndarray, xr.DataArray]:
-=======
 def saturation_vapour_pressure(temperature: xr.DataArray) -> xr.DataArray:
->>>>>>> 9d67dc70
     """
     Calculate the saturation vapour pressure over water for a given temperature.
 
