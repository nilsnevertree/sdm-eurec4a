--- conflicted
+++ resolved
@@ -1,5 +1,3 @@
-# %%
-
 import numpy as np
 import xarray as xr
 
@@ -214,11 +212,7 @@
     return result
 
 
-<<<<<<< HEAD
-def select_individual_cloud(
-=======
 def select_individual_cloud_by_id(
->>>>>>> 2ef36710
     ds_clouds: xr.Dataset,
     chosen_id: int,
 ):
@@ -248,12 +242,6 @@
     ds_cloud: xr.Dataset,
     ds_sonde: xr.Dataset,
     ds_distance: xr.Dataset,
-<<<<<<< HEAD
-    index_ds_cloud: str = "time_identified_clouds",
-    index_ds_dropsonde: str = "time_drop_sondes",
-    max_temporal_distance: np.timedelta64 = np.timedelta64(1, "h"),
-    max_spatial_distance: float = 100,
-=======
     max_temporal_distance: np.timedelta64 = np.timedelta64(1, "h"),
     max_spatial_distance: float = 100,
     dim_in_cloud: str = "time",
@@ -262,7 +250,6 @@
     index_ds_dropsonde: str = "time_drop_sondes",
     name_dt: str = "temporal_distance",
     name_dx: str = "spatial_distance",
->>>>>>> 2ef36710
     dask_compute: bool = True,
 ):
     """
@@ -300,11 +287,6 @@
     xr.Dataset
         A subset of the dropsonde dataset that matches with the cloud dataset based on the specified spatial and temporal distances.
         The dataset contains the same variables as the input dropsonde dataset.
-<<<<<<< HEAD
-    """
-
-    if ds_cloud["time"].shape != (1,):
-=======
 
     Example
     -------
@@ -346,51 +328,24 @@
     """
 
     if ds_cloud[dim_in_cloud].shape != (1,):
->>>>>>> 2ef36710
         raise IndexError(
             f"The cloud dataset must contain only one cloud. Thus the shape of the time dimension must be (1,).\nBut it is {ds_cloud['time'].shape}"
         )
 
     # Extract the distance of a single cloud
-<<<<<<< HEAD
-    single_distances = ds_distance.sel({index_ds_cloud: ds_cloud["time"].data}).compute()
-=======
     single_distances = ds_distance.sel({index_ds_cloud: ds_cloud[dim_in_cloud].data}).compute()
->>>>>>> 2ef36710
 
     # select the time of the dropsondes which are close to the cloud
     allowed_dropsonde_times = single_distances.where(
         # temporal distance
-<<<<<<< HEAD
-        (np.abs(single_distances["temporal_distance"]) <= max_temporal_distance)
-        # spatial distance
-        & (single_distances["spatial_distance"] <= max_spatial_distance),
-=======
         (np.abs(single_distances[name_dt]) <= max_temporal_distance)
         # spatial distance
         & (single_distances[name_dx] <= max_spatial_distance),
->>>>>>> 2ef36710
         drop=True,
     )[index_ds_dropsonde].compute()
 
     # select the dropsondes which are close to the cloud
     if dask_compute is True:
-<<<<<<< HEAD
-        return ds_sonde.sel(time=allowed_dropsonde_times.data, drop=True).compute()
-    else:
-        return ds_sonde.sel(time=allowed_dropsonde_times, drop=True)
-
-
-def match_clouds_and_cloudcomposite(
-    ds_cloud: xr.DataArray,
-    ds_cloudcomposite: xr.Dataset,
-    dask_compute: bool = True,
-):
-    """
-    Returns the subdataset of the cloud composite dataset which is part of the
-    individual cloud. The selection is performed purely based on the start and
-    end time of the individual cloud.
-=======
         return ds_sonde.sel({dim_in_dropsondes: allowed_dropsonde_times.data}, drop=True).compute()
     else:
         return ds_sonde.sel({dim_in_dropsondes: allowed_dropsonde_times.data}, drop=True)
@@ -408,17 +363,10 @@
     Returns the subdataset of the cloud composite dataset which is part of
     multiple individual cloud. The selection is performed purely based on the
     start and end time of the individual cloud.
->>>>>>> 2ef36710
 
     Parameters
     ----------
     ds_cloud : xr.DataArray
-<<<<<<< HEAD
-        Dataset containing data for a single cloud from the individual cloud dataset.
-        It is indexed by 'time'.
-    ds_cloudcomposite : xr.Dataset
-        Dataset containing cloud composite data. It is indexed by 'time'.
-=======
         Dataset containing data for multiple clouds from the individual cloud dataset.
         It is indexed by 'time'.
     ds_cloudcomposite : xr.Dataset
@@ -432,7 +380,6 @@
     var_name_end : str, optional
         Name of the variable in the cloud dataset that contains the end time of the individual cloud.
         Default is 'end'.
->>>>>>> 2ef36710
     dask_compute : bool, optional
         If True, the output dataset is computed. Default is True.
         Dask will not be used if compute is False and then be lazy.
@@ -442,13 +389,6 @@
     xr.Dataset
         A subset of the cloud composite dataset that matches which is part of the individual cloud.
         The selection is performed purely based on the start and end time of the individual cloud.
-<<<<<<< HEAD
-    """
-
-    if dask_compute is True:
-        return ds_cloudcomposite.sel(time=slice(ds_cloud["start"][0], ds_cloud["end"][0])).compute()
-    return ds_cloudcomposite.sel(time=slice(ds_cloud["start"][0], ds_cloud["end"][0]))
-=======
 
     Example:
     --------
@@ -497,5 +437,4 @@
     if dask_compute is True:
         return ds_cloudcomposite.sel({dim: time_array}).compute()
     else:
-        return ds_cloudcomposite.sel({dim: time_array})
->>>>>>> 2ef36710
+        return ds_cloudcomposite.sel({dim: time_array})