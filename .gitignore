--- conflicted
+++ resolved
@@ -131,15 +131,8 @@
 # Mypy cache
 .mypy_cache/
 
-<<<<<<< HEAD
 # Figures, Plots and Images
 *.png
 *.jpg
 *.jpeg
-=======
-# Figures, plots and images
-*.png
-*.jpg
-*.jpeg
-*.gif
->>>>>>> 38e11e10
+*.gif